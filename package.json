{
  "name": "minio",
  "version": "0.0.2",
  "description": "S3 compatible object storage client",
  "main": "./dist/main/minio.js",
  "scripts": {
    "postinstall": "gulp compile",
    "test": "gulp test"
  },
  "repository": {
    "type": "git",
    "url": "git+https://github.com/minio/objectstorage-js.git"
  },
  "author": "minio.io",
  "license": "Apache-2.0",
  "bugs": {
    "url": "https://github.com/minio/objectstorage-js/issues"
  },
  "homepage": "https://github.com/minio/objectstorage-js#readme",
  "dependencies": {
<<<<<<< HEAD
    "await": "^0.2.5",
    "combined-stream": "^1.0.3",
=======
    "babel-core": "^5.4.7",
>>>>>>> ba9e3d49
    "concat-stream": "^1.4.8",
    "gulp": "^3.8.11",
    "gulp-babel": "^5.1.0",
    "gulp-concat": "^2.5.2",
    "gulp-sourcemaps": "^1.5.2",
    "moment": "^2.10.3",
    "q": "^1.4.1",
    "source-map-support": "^0.2.10",
    "through": "^2.3.7",
    "xml": "^1.0.0",
    "xml-parser": "^1.2.0",
    "xml2js": "^0.4.8"
  },
  "devDependencies": {
    "gulp-mocha": "^2.1.0",
    "nock": "^2.2.0"
  }
}<|MERGE_RESOLUTION|>--- conflicted
+++ resolved
@@ -18,12 +18,9 @@
   },
   "homepage": "https://github.com/minio/objectstorage-js#readme",
   "dependencies": {
-<<<<<<< HEAD
     "await": "^0.2.5",
     "combined-stream": "^1.0.3",
-=======
     "babel-core": "^5.4.7",
->>>>>>> ba9e3d49
     "concat-stream": "^1.4.8",
     "gulp": "^3.8.11",
     "gulp-babel": "^5.1.0",
